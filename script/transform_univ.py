--- conflicted
+++ resolved
@@ -28,11 +28,8 @@
 parser.add_argument('--hex_radius', type=float, default=-1, help='')
 parser.add_argument('--precision', type=int, default=1, help='Number of digits to store spatial location (in um), 0 for integer.')
 parser.add_argument('--chunksize', type=int, default=100000, help='Number of lines to read at a time')
-<<<<<<< HEAD
+parser.add_argument('--xy_median', action='store_true', help='Output the median of pixel cooredinates inside each hexagon, default is to output hexagon centers exactly as lattice points')
 parser.add_argument('--debug', type=int, default=0, help='')
-=======
-parser.add_argument('--xy_median', action='store_true', help='Output the median of pixel cooredinates inside each hexagon, default is to output hexagon centers exactly as lattice points')
->>>>>>> 1e12212f
 
 args = parser.parse_args()
 if not os.path.exists(args.input):
